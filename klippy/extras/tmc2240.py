--- conflicted
+++ resolved
@@ -4,13 +4,8 @@
 # Copyright (C) 2023  Alex Voinea <voinea.dragos.alexandru@gmail.com>
 #
 # This file may be distributed under the terms of the GNU GPLv3 license.
-<<<<<<< HEAD
 import math
-from . import tmc, tmc2130
-=======
-import math, logging
-from . import bus, tmc, tmc2130, tmc_uart
->>>>>>> f7567a0d
+from . import tmc, tmc2130, tmc_uart
 
 TMC_FREQUENCY = 12500000.0
 
@@ -382,20 +377,16 @@
     def __init__(self, config):
         # Setup mcu communication
         self.fields = tmc.FieldHelper(Fields, SignedFields, FieldFormatters)
-<<<<<<< HEAD
-        self.mcu_tmc = tmc2130.MCU_TMC_SPI(
-            config, Registers, self.fields, TMC_FREQUENCY
-        )
-=======
         if config.get("uart_pin", None) is not None:
             # use UART for communication
-            self.mcu_tmc = tmc_uart.MCU_TMC_uart(config, Registers, self.fields,
-                                                 3, TMC_FREQUENCY)
+            self.mcu_tmc = tmc_uart.MCU_TMC_uart(
+                config, Registers, self.fields, 3, TMC_FREQUENCY
+            )
         else:
             # Use SPI bus for communication
-            self.mcu_tmc = tmc2130.MCU_TMC_SPI(config, Registers, self.fields,
-                                               TMC_FREQUENCY)
->>>>>>> f7567a0d
+            self.mcu_tmc = tmc2130.MCU_TMC_SPI(
+                config, Registers, self.fields, TMC_FREQUENCY
+            )
         # Allow virtual pins to be created
         tmc.TMCVirtualPinHelper(config, self.mcu_tmc)
         # Register commands
