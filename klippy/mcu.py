--- conflicted
+++ resolved
@@ -35,19 +35,14 @@
         self.serial.register_response(self.handle_callback, name, oid)
 
     def handle_callback(self, params):
-<<<<<<< HEAD
-        if params["#sent_time"] >= self.min_query_time:
-            self.min_query_time = self.reactor.NEVER
-=======
-        if self.need_response and params['#sent_time'] >= self.min_query_time:
+        if self.need_response and params["#sent_time"] >= self.min_query_time:
             self.need_response = False
->>>>>>> f7567a0d
             self.reactor.async_complete(self.completion, params)
 
     def get_response(self, cmds, cmd_queue, minclock=0, reqclock=0):
         (cmd,) = cmds
         self.serial.raw_send_wait_ack(cmd, minclock, reqclock, cmd_queue)
-        self.min_query_time = 0.
+        self.min_query_time = 0.0
         first_query_time = query_time = self.reactor.monotonic()
         while 1:
             params = self.completion.wait(query_time + self.RETRY_TIME)
